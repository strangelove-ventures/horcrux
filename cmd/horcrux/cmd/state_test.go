--- conflicted
+++ resolved
@@ -13,6 +13,7 @@
 
 func TestStateSetCmd(t *testing.T) {
 	tmpHome := t.TempDir()
+	tmpConfig := filepath.Join(tmpHome, ".horcrux")
 	stateDir := filepath.Join(tmpHome, ".horcrux", "state")
 
 	chainID := "horcrux-1"
@@ -20,12 +21,8 @@
 	cmd := rootCmd()
 	cmd.SetOutput(io.Discard)
 	cmd.SetArgs([]string{
-<<<<<<< HEAD
-=======
 		"--home", tmpConfig,
 		"config", "init",
-		chainid,
->>>>>>> a1d6bb89
 		"tcp://10.168.0.1:1234",
 		"-c",
 		"-t", "2",
