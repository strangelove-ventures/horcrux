package cmd

import (
	"encoding/hex"
	"encoding/json"
	"fmt"
	"os"
	"path/filepath"
	"strings"
	"time"

	"github.com/cosmos/cosmos-sdk/types/bech32"
	"github.com/spf13/cobra"
	"github.com/strangelove-ventures/horcrux/signer"
	tmlog "github.com/tendermint/tendermint/libs/log"
	tmService "github.com/tendermint/tendermint/libs/service"
	"github.com/tendermint/tendermint/types"
)

func cosignerCmd() *cobra.Command {
	cmd := &cobra.Command{
		Use:   "cosigner",
		Short: "Threshold mpc signer for TM based nodes",
	}

	cmd.AddCommand(startCosignerCmd())
	cmd.AddCommand(addressCmd())

	return cmd
}

type AddressCmdOutput struct {
	HexAddress        string
	PubKey            string
	ValConsAddress    string
	ValConsPubAddress string
}

func addressCmd() *cobra.Command {
	cmd := &cobra.Command{
		Use:          "address [bech32]",
		Short:        "Get public key hex address and valcons address",
		Example:      `horcrux cosigner address cosmos`,
		SilenceUsage: true,
		Args:         cobra.RangeArgs(0, 1),
<<<<<<< HEAD
		RunE: func(cmd *cobra.Command, args []string) (err error) {
			err = config.Config.ValidateCosignerConfig()
=======
		RunE: func(cmd *cobra.Command, args []string) error {
			err := config.Config.ValidateCosignerConfig()
>>>>>>> a1d6bb89
			if err != nil {
				return err
			}

<<<<<<< HEAD
			key, err := signer.LoadCosignerKey(*config.Config.PrivValKeyFile)
=======
			keyFile, err := config.KeyFileExistsCosigner()
			if err != nil {
				return err
			}

			key, err := signer.LoadCosignerKey(keyFile)
>>>>>>> a1d6bb89
			if err != nil {
				return fmt.Errorf("error reading cosigner key: %s", err)
			}

			pubKey := key.PubKey
			pubKeyAddress := pubKey.Address()

			pubKeyJSON, err := signer.PubKey("", pubKey)
			if err != nil {
				return err
			}

			output := AddressCmdOutput{
				HexAddress: strings.ToUpper(hex.EncodeToString(pubKeyAddress)),
				PubKey:     pubKeyJSON,
			}

			if len(args) == 1 {
				bech32ValConsAddress, err := bech32.ConvertAndEncode(args[0]+"valcons", pubKeyAddress)
				if err != nil {
					return err
				}
				output.ValConsAddress = bech32ValConsAddress
				pubKeyBech32, err := signer.PubKey(args[0], pubKey)
				if err != nil {
					return err
				}
				output.ValConsPubAddress = pubKeyBech32
			} else {
				bech32Hint := "Pass bech32 base prefix as argument to generate (e.g. cosmos)"
				output.ValConsAddress = bech32Hint
				output.ValConsPubAddress = bech32Hint
			}

			jsonOut, err := json.Marshal(output)
			if err != nil {
				return err
			}

			fmt.Println(string(jsonOut))

			return nil
		},
	}

	return cmd
}

func startCosignerCmd() *cobra.Command {
	cmd := &cobra.Command{
		Use:          "start",
		Short:        "Start cosigner process",
		Args:         cobra.NoArgs,
		SilenceUsage: true,
		RunE: func(cmd *cobra.Command, args []string) error {
			if err := signer.RequireNotRunning(config.PidFile); err != nil {
				return err
			}

			if err := config.Config.ValidateCosignerConfig(); err != nil {
				return err
			}

			var (
				// services to stop on shutdown
				services []tmService.Service
				pv       types.PrivValidator
				logger   = tmlog.NewTMLogger(tmlog.NewSyncWriter(os.Stdout)).With("module", "validator")
			)

<<<<<<< HEAD
			if err := config.KeyFileExists(true); err != nil {
=======
			keyFile, err := config.KeyFileExistsCosigner()
			if err != nil {
>>>>>>> a1d6bb89
				return err
			}

			logger.Info("Tendermint Validator", "mode", "threshold",
				"priv-key", config.Config.PrivValKeyFile, "priv-state-dir", config.StateDir)

			var val types.PrivValidator

<<<<<<< HEAD
			key, err := signer.LoadCosignerKey(config.KeyFilePath(true))
=======
			key, err := signer.LoadCosignerKey(keyFile)
>>>>>>> a1d6bb89
			if err != nil {
				return fmt.Errorf("error reading cosigner key (%s): %w", keyFile, err)
			}

<<<<<<< HEAD
=======
			// ok to auto initialize on disk since the cosigner share is the one that actually
			// protects against double sign - this exists as a cache for the final signature
			signState, err := signer.LoadOrCreateSignState(config.PrivValStateFile(config.Config.ChainID))
			if err != nil {
				panic(err)
			}

			// state for our cosigner share
			// Not automatically initialized on disk to avoid double sign risk
			shareSignState, err := signer.LoadSignState(config.ShareStateFile(config.Config.ChainID))
			if err != nil {
				panic(err)
			}

>>>>>>> a1d6bb89
			cosigners := []signer.Cosigner{}

			// add ourselves as a peer so localcosigner can handle GetEphSecPart requests
			peers := []signer.CosignerPeer{{
				ID:        key.ID,
				PublicKey: key.RSAKey.PublicKey,
			}}

<<<<<<< HEAD
			for _, cosignerParams := range config.Config.CosignerPeers() {
				cosigner := signer.NewRemoteCosigner(cosignerParams.ID, cosignerParams.Address)
				cosigners = append(cosigners, cosigner)

				if cosignerParams.ID < 1 || cosignerParams.ID > len(key.CosignerKeys) {
					log.Fatalf("Unexpected cosigner ID %d", cosignerParams.ID)
				}

				pubKey := key.CosignerKeys[cosignerParams.ID-1]
=======
			cosignerConfig := config.Config.CosignerConfig

			for _, cosignerParams := range cosignerConfig.Peers {
				cosigner := signer.NewRemoteCosigner(cosignerParams.ShareID, cosignerParams.P2PAddr)
				cosigners = append(cosigners, cosigner)

				pubKey := key.CosignerKeys[cosignerParams.ShareID-1]
>>>>>>> a1d6bb89
				peers = append(peers, signer.CosignerPeer{
					ID:        cosigner.GetID(),
					PublicKey: *pubKey,
				})
			}

<<<<<<< HEAD
			cosignerConfig := config.Config.CosignerConfig

=======
>>>>>>> a1d6bb89
			total := len(cosignerConfig.Peers) + 1

			localCosigner := signer.NewLocalCosigner(
				&config,
				key,
<<<<<<< HEAD
=======
				&shareSignState,
>>>>>>> a1d6bb89
				key.RSAKey,
				peers,
				cosignerConfig.P2PListen,
				uint8(total),
				uint8(cosignerConfig.Threshold),
			)

			timeout, err := time.ParseDuration(cosignerConfig.Timeout)
			if err != nil {
<<<<<<< HEAD
				log.Fatalf("Error parsing configured timeout: %s. %v\n", cosignerConfig.Timeout, err)
=======
				return fmt.Errorf("error parsing configured timeout: %s. %w", cosignerConfig.Timeout, err)
>>>>>>> a1d6bb89
			}

			raftDir := filepath.Join(config.HomeDir, "raft")
			if err := os.MkdirAll(raftDir, 0700); err != nil {
				return fmt.Errorf("error creating raft directory: %w", err)
			}

			// RAFT node ID is the cosigner ID
			nodeID := fmt.Sprint(key.ID)

			// Start RAFT store listener
			raftStore := signer.NewRaftStore(nodeID,
				raftDir, cosignerConfig.P2PListen, timeout, logger, localCosigner, cosigners)
			if err := raftStore.Start(); err != nil {
				return fmt.Errorf("error starting raft store: %w", err)
			}
			services = append(services, raftStore)

			val = signer.NewThresholdValidator(
<<<<<<< HEAD
				&config,
				key.PubKey,
=======
				logger,
				&config,
				key.PubKey,
				signState,
>>>>>>> a1d6bb89
				cosignerConfig.Threshold,
				localCosigner,
				cosigners,
				raftStore,
<<<<<<< HEAD
				logger,
=======
>>>>>>> a1d6bb89
			)

			raftStore.SetThresholdValidator(val.(*signer.ThresholdValidator))

			pv = &signer.PvGuard{PrivValidator: val}

			pubkey, err := pv.GetPubKey()
			if err != nil {
				return fmt.Errorf("failed to get public key: %w", err)
			}
			logger.Info("Signer", "address", pubkey.Address())

			go EnableDebugAndMetrics(cmd.Context())

			services, err = signer.StartRemoteSigners(&config, services, logger, pv, config.Config.Nodes())
			if err != nil {
				return fmt.Errorf("failed to start remote signer(s): %w", err)
			}

			signer.WaitAndTerminate(logger, services, config.PidFile)

			return nil
		},
	}

	return cmd
}<|MERGE_RESOLUTION|>--- conflicted
+++ resolved
@@ -14,7 +14,6 @@
 	"github.com/strangelove-ventures/horcrux/signer"
 	tmlog "github.com/tendermint/tendermint/libs/log"
 	tmService "github.com/tendermint/tendermint/libs/service"
-	"github.com/tendermint/tendermint/types"
 )
 
 func cosignerCmd() *cobra.Command {
@@ -43,27 +42,18 @@
 		Example:      `horcrux cosigner address cosmos`,
 		SilenceUsage: true,
 		Args:         cobra.RangeArgs(0, 1),
-<<<<<<< HEAD
-		RunE: func(cmd *cobra.Command, args []string) (err error) {
-			err = config.Config.ValidateCosignerConfig()
-=======
 		RunE: func(cmd *cobra.Command, args []string) error {
 			err := config.Config.ValidateCosignerConfig()
->>>>>>> a1d6bb89
-			if err != nil {
-				return err
-			}
-
-<<<<<<< HEAD
-			key, err := signer.LoadCosignerKey(*config.Config.PrivValKeyFile)
-=======
+			if err != nil {
+				return err
+			}
+
 			keyFile, err := config.KeyFileExistsCosigner()
 			if err != nil {
 				return err
 			}
 
 			key, err := signer.LoadCosignerKey(keyFile)
->>>>>>> a1d6bb89
 			if err != nil {
 				return fmt.Errorf("error reading cosigner key: %s", err)
 			}
@@ -130,50 +120,22 @@
 			var (
 				// services to stop on shutdown
 				services []tmService.Service
-				pv       types.PrivValidator
 				logger   = tmlog.NewTMLogger(tmlog.NewSyncWriter(os.Stdout)).With("module", "validator")
 			)
 
-<<<<<<< HEAD
-			if err := config.KeyFileExists(true); err != nil {
-=======
 			keyFile, err := config.KeyFileExistsCosigner()
 			if err != nil {
->>>>>>> a1d6bb89
 				return err
 			}
 
 			logger.Info("Tendermint Validator", "mode", "threshold",
 				"priv-key", config.Config.PrivValKeyFile, "priv-state-dir", config.StateDir)
 
-			var val types.PrivValidator
-
-<<<<<<< HEAD
-			key, err := signer.LoadCosignerKey(config.KeyFilePath(true))
-=======
 			key, err := signer.LoadCosignerKey(keyFile)
->>>>>>> a1d6bb89
 			if err != nil {
 				return fmt.Errorf("error reading cosigner key (%s): %w", keyFile, err)
 			}
 
-<<<<<<< HEAD
-=======
-			// ok to auto initialize on disk since the cosigner share is the one that actually
-			// protects against double sign - this exists as a cache for the final signature
-			signState, err := signer.LoadOrCreateSignState(config.PrivValStateFile(config.Config.ChainID))
-			if err != nil {
-				panic(err)
-			}
-
-			// state for our cosigner share
-			// Not automatically initialized on disk to avoid double sign risk
-			shareSignState, err := signer.LoadSignState(config.ShareStateFile(config.Config.ChainID))
-			if err != nil {
-				panic(err)
-			}
-
->>>>>>> a1d6bb89
 			cosigners := []signer.Cosigner{}
 
 			// add ourselves as a peer so localcosigner can handle GetEphSecPart requests
@@ -182,17 +144,6 @@
 				PublicKey: key.RSAKey.PublicKey,
 			}}
 
-<<<<<<< HEAD
-			for _, cosignerParams := range config.Config.CosignerPeers() {
-				cosigner := signer.NewRemoteCosigner(cosignerParams.ID, cosignerParams.Address)
-				cosigners = append(cosigners, cosigner)
-
-				if cosignerParams.ID < 1 || cosignerParams.ID > len(key.CosignerKeys) {
-					log.Fatalf("Unexpected cosigner ID %d", cosignerParams.ID)
-				}
-
-				pubKey := key.CosignerKeys[cosignerParams.ID-1]
-=======
 			cosignerConfig := config.Config.CosignerConfig
 
 			for _, cosignerParams := range cosignerConfig.Peers {
@@ -200,27 +151,17 @@
 				cosigners = append(cosigners, cosigner)
 
 				pubKey := key.CosignerKeys[cosignerParams.ShareID-1]
->>>>>>> a1d6bb89
 				peers = append(peers, signer.CosignerPeer{
 					ID:        cosigner.GetID(),
 					PublicKey: *pubKey,
 				})
 			}
 
-<<<<<<< HEAD
-			cosignerConfig := config.Config.CosignerConfig
-
-=======
->>>>>>> a1d6bb89
 			total := len(cosignerConfig.Peers) + 1
 
 			localCosigner := signer.NewLocalCosigner(
 				&config,
 				key,
-<<<<<<< HEAD
-=======
-				&shareSignState,
->>>>>>> a1d6bb89
 				key.RSAKey,
 				peers,
 				cosignerConfig.P2PListen,
@@ -230,11 +171,7 @@
 
 			timeout, err := time.ParseDuration(cosignerConfig.Timeout)
 			if err != nil {
-<<<<<<< HEAD
-				log.Fatalf("Error parsing configured timeout: %s. %v\n", cosignerConfig.Timeout, err)
-=======
 				return fmt.Errorf("error parsing configured timeout: %s. %w", cosignerConfig.Timeout, err)
->>>>>>> a1d6bb89
 			}
 
 			raftDir := filepath.Join(config.HomeDir, "raft")
@@ -253,31 +190,19 @@
 			}
 			services = append(services, raftStore)
 
-			val = signer.NewThresholdValidator(
-<<<<<<< HEAD
-				&config,
-				key.PubKey,
-=======
+			val := signer.NewThresholdValidator(
 				logger,
 				&config,
 				key.PubKey,
-				signState,
->>>>>>> a1d6bb89
 				cosignerConfig.Threshold,
 				localCosigner,
 				cosigners,
 				raftStore,
-<<<<<<< HEAD
-				logger,
-=======
->>>>>>> a1d6bb89
 			)
 
-			raftStore.SetThresholdValidator(val.(*signer.ThresholdValidator))
-
-			pv = &signer.PvGuard{PrivValidator: val}
-
-			pubkey, err := pv.GetPubKey()
+			raftStore.SetThresholdValidator(val)
+
+			pubkey, err := val.GetPubKey()
 			if err != nil {
 				return fmt.Errorf("failed to get public key: %w", err)
 			}
@@ -285,7 +210,7 @@
 
 			go EnableDebugAndMetrics(cmd.Context())
 
-			services, err = signer.StartRemoteSigners(&config, services, logger, pv, config.Config.Nodes())
+			services, err = signer.StartRemoteSigners(services, logger, val, config.Config.Nodes())
 			if err != nil {
 				return fmt.Errorf("failed to start remote signer(s): %w", err)
 			}
