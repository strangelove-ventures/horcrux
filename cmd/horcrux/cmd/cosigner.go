--- conflicted
+++ resolved
@@ -10,13 +10,10 @@
 	"strings"
 	"time"
 
-<<<<<<< HEAD
 	"github.com/stranger-love/horcrux/signer/localthreshold"
 	"github.com/stranger-love/horcrux/signer/raft"
 
-=======
 	"github.com/cosmos/cosmos-sdk/types/bech32"
->>>>>>> 808b1ed8
 	"github.com/spf13/cobra"
 	"github.com/stranger-love/horcrux/signer"
 	tmlog "github.com/tendermint/tendermint/libs/log"
@@ -58,7 +55,7 @@
 				privValKeyFile = config.PrivValKeyFile
 			}
 
-			key, err := signer.LoadCosignerKey(privValKeyFile)
+			key, err := localthreshold.LoadCosignerKey(privValKeyFile)
 			if err != nil {
 				return fmt.Errorf("error reading cosigner key: %s", err)
 			}
