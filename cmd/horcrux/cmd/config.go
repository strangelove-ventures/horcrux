--- conflicted
+++ resolved
@@ -198,7 +198,7 @@
 	if cfg.CosignerConfig == nil {
 		return fmt.Errorf("cosigner config can't be empty")
 	}
-<<<<<<< HEAD
+
 	if cfg.CosignerConfig.Threshold <= cfg.CosignerConfig.Shares/2 {
 		return fmt.Errorf("threshold (%d) must be greater than number of shares (%d) / 2",
 			cfg.CosignerConfig.Threshold, cfg.CosignerConfig.Shares)
@@ -206,11 +206,6 @@
 	if cfg.CosignerConfig.Shares < cfg.CosignerConfig.Threshold {
 		return fmt.Errorf("number of shares (%d) must be greater or equal to threshold (%d)",
 			cfg.CosignerConfig.Shares, cfg.CosignerConfig.Threshold)
-=======
-	if float32(len(cfg.CosignerConfig.Peers))/float32(2) >= float32(cfg.CosignerConfig.Threshold) {
-		return fmt.Errorf("the threshold, t = (%d) must be greater than, 'peers/2' = (%.1f)",
-			cfg.CosignerConfig.Threshold, float32(len(cfg.CosignerConfig.Peers))/2)
->>>>>>> ebc92592
 	}
 
 	_, err := time.ParseDuration(cfg.CosignerConfig.Timeout)
@@ -631,15 +626,10 @@
 
 	// Check that exactly {num-shares}-1 peers are in the peer list, assuming
 	// the remaining peer ID is the ID the local node is configured with.
-<<<<<<< HEAD
+
 	if len(peers) != shares-1 {
 		return fmt.Errorf("incorrect number of peers. expected (%d shares - local node = %d peers)",
 			shares, shares-1)
-=======
-	if len(peers) == int(shares) {
-		return fmt.Errorf("too many peers (%v+local node = %v) for the specified number of key shares (%v)",
-			len(peers), len(peers)+1, shares)
->>>>>>> ebc92592
 	}
 	return nil
 }
