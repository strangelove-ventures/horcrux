--- conflicted
+++ resolved
@@ -66,13 +66,7 @@
 			}
 			logger.Info("Signer", "pubkey", pubkey)
 
-<<<<<<< HEAD
-			go EnableDebugAndMetrics(cmd.Context())
-
-			services, err = signer.StartRemoteSigners(services, logger, cfg.ChainID, pv, cfg.Nodes)
-=======
 			services, err = signer.StartRemoteSigners(services, logger, config.Config.ChainID, pv, nodes)
->>>>>>> ebc92592
 			if err != nil {
 				panic(err)
 			}
