--- conflicted
+++ resolved
@@ -69,14 +69,10 @@
 			logger.Info("Tendermint Validator", "mode", "single-signer",
 				"priv-key", config.Config.PrivValKeyFile, "priv-state-dir", config.StateDir)
 
-<<<<<<< HEAD
-			pv := signer.NewSingleSignerValidator(&config)
-=======
 			pv, err := signer.NewSingleSignerValidator(&config)
 			if err != nil {
 				return fmt.Errorf("failed to construct single signer validator: %w", err)
 			}
->>>>>>> 7e03e572
 
 			pubkey, err := pv.GetPubKey()
 			if err != nil {
