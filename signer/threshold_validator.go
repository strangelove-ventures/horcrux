--- conflicted
+++ resolved
@@ -37,7 +37,6 @@
 	logger log.Logger
 }
 
-<<<<<<< HEAD
 type ChainSignState struct {
 	// stores the last sign state for a block we have fully signed
 	// Cached to respond to SignVote requests if we already have a signature
@@ -51,51 +50,23 @@
 
 // NewThresholdValidator creates and returns a new ThresholdValidator
 func NewThresholdValidator(
-	config *RuntimeConfig,
-	pubKey crypto.PubKey,
-=======
-// NewThresholdValidator creates and returns a new ThresholdValidator
-func NewThresholdValidator(
 	logger log.Logger,
 	config *RuntimeConfig,
 	pubKey crypto.PubKey,
-	signState SignState,
->>>>>>> a1d6bb89
 	threshold int,
 	cosigner Cosigner,
 	peers []Cosigner,
 	raftStore *RaftStore,
-<<<<<<< HEAD
-	logger log.Logger,
 ) *ThresholdValidator {
 	return &ThresholdValidator{
+		logger:     logger,
 		config:     config,
+		pubKey:     pubKey,
+		threshold:  threshold,
 		cosigner:   cosigner,
 		peers:      peers,
-		threshold:  threshold,
-		pubKey:     pubKey,
 		raftStore:  raftStore,
-		logger:     logger,
 		chainState: make(map[string]ChainSignState),
-=======
-) *ThresholdValidator {
-	return &ThresholdValidator{
-		logger:        logger,
-		config:        config,
-		cosigner:      cosigner,
-		peers:         peers,
-		threshold:     threshold,
-		pubKey:        pubKey,
-		raftStore:     raftStore,
-		lastSignState: signState,
-		lastSignStateInitiated: SignState{
-			Height:   signState.Height,
-			Round:    signState.Round,
-			Step:     signState.Step,
-			filePath: "none",
-			cache:    make(map[HRSKey]SignStateConsensus),
-		},
->>>>>>> a1d6bb89
 	}
 }
 
