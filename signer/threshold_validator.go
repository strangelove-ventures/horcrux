package signer

import (
	"bytes"
	"context"
	"errors"
	"fmt"
	"os"
	"strings"
	"sync"
	"time"

	"github.com/strangelove-ventures/horcrux/pkg/connector"
	"github.com/strangelove-ventures/horcrux/pkg/metrics"

	"github.com/strangelove-ventures/horcrux/pkg/types"

	"github.com/cometbft/cometbft/libs/log"
	cometrpcjsontypes "github.com/cometbft/cometbft/rpc/jsonrpc/types"
	"github.com/google/uuid"
	"golang.org/x/sync/errgroup"
	"google.golang.org/grpc/codes"
	"google.golang.org/grpc/status"
)

var _ connector.PrivValidator = &ThresholdValidator{}

type ThresholdValidator struct {
	config *RuntimeConfig

	threshold int

	grpcTimeout time.Duration

	chainState sync.Map // map[string]SignState, chainState["chainid"] -> types.SignState

	// our own cosigner
	myCosigner *LocalCosigner

	// peer cosigners
	peerCosigners Cosigners

	leader Leader

	logger log.Logger

	pendingDiskWG sync.WaitGroup

	maxWaitForSameBlockAttempts int

	cosignerHealth *CosignerHealth

	nonceCache *CosignerNonceCache
}

type ChainSignState struct {
	// stores the last sign state for a block we have fully signed
	// Cached to respond to SignVote requests if we already have a signature
	lastSignState      *types.SignState
	lastSignStateMutex *sync.Mutex

	// stores the last sign state that we've started progress on
	lastSignStateInitiated      *types.SignState
	lastSignStateInitiatedMutex *sync.Mutex
}

// NewThresholdValidator creates and returns a new ThresholdValidator
func NewThresholdValidator(
	logger log.Logger,
	config *RuntimeConfig,
	threshold int,
	grpcTimeout time.Duration,
	maxWaitForSameBlockAttempts int,
	myCosigner *LocalCosigner,
	peerCosigners []Cosigner,
	leader Leader,
) *ThresholdValidator {
	allCosigners := make([]Cosigner, len(peerCosigners)+1)
	allCosigners[0] = myCosigner
	copy(allCosigners[1:], peerCosigners)

	for _, cosigner := range peerCosigners {
		logger.Debug("Peer cosigner", "id", cosigner.GetIndex())
	}

	nc := NewCosignerNonceCache(
		logger,
		allCosigners,
		leader,
		defaultGetNoncesInterval,
		defaultGetNoncesTimeout,
		defaultNonceExpiration,
		uint8(threshold),
		nil,
	)
	return &ThresholdValidator{
		logger:                      logger,
		config:                      config,
		threshold:                   threshold,
		grpcTimeout:                 grpcTimeout,
		maxWaitForSameBlockAttempts: maxWaitForSameBlockAttempts,
		myCosigner:                  myCosigner,
		peerCosigners:               peerCosigners,
		leader:                      leader,
		cosignerHealth:              NewCosignerHealth(logger, peerCosigners, leader),
		nonceCache:                  nc,
	}
}

// Start starts the ThresholdValidator.
func (pv *ThresholdValidator) Start(ctx context.Context) error {
	pv.logger.Info("Starting ThresholdValidator services")

	go pv.cosignerHealth.Start(ctx)

	go pv.nonceCache.Start(ctx)

	go pv.myCosigner.StartNoncePruner(ctx)

	return nil
}

// SaveLastSignedState updates the high watermark height/round/step (HRS) for a completed
// sign process if it is greater than the current high watermark. A mutex is used to avoid concurrent
// state updates. The disk write is scheduled in a separate goroutine which will perform an atomic write.
// pendingDiskWG is used upon termination in pendingDiskWG to ensure all writes have completed.
func (pv *ThresholdValidator) SaveLastSignedState(chainID string, signState types.SignStateConsensus) error {
	css := pv.mustLoadChainState(chainID)

	css.lastSignStateMutex.Lock()
	defer css.lastSignStateMutex.Unlock()
	return css.lastSignState.Save(signState, &pv.pendingDiskWG)
}

func (pv *ThresholdValidator) mustLoadChainState(chainID string) ChainSignState {
	cs, ok := pv.chainState.Load(chainID)
	if !ok {
		panic(fmt.Errorf("failed to load chain state for %s", chainID))
	}

	css, ok := cs.(ChainSignState)
	if !ok {
		panic(fmt.Errorf("expected: type (ChainSignState), actual type is: (%T)", cs))
	}

	return css
}

// SaveLastSignedStateInitiated updates the high watermark height/round/step (HRS) for an initiated
// sign process if it is greater than the current high watermark. A mutex is used to avoid concurrent
// state updates. The disk write is scheduled in a separate goroutine which will perform an atomic write.
// pendingDiskWG is used upon termination in pendingDiskWG to ensure all writes have completed.
func (pv *ThresholdValidator) SaveLastSignedStateInitiated(
	chainID string, block *types.Block) ([]byte, time.Time, error) {
	css := pv.mustLoadChainState(chainID)

	height, round, step := block.Height, block.Round, block.Step

	err := css.lastSignStateInitiated.Save(types.NewSignStateConsensus(height, round, step), &pv.pendingDiskWG)
	if err == nil {
		// good to sign
		return nil, time.Time{}, nil
	}

	// There was an error saving the last sign state, so check if there is an existing signature for this block.
	existingSignature, existingTimestamp, sameBlockErr := pv.getExistingBlockSignature(chainID, block)

	var sameHRSError *types.SameHRSError
	if !errors.As(err, &sameHRSError) {
		if sameBlockErr == nil {
			return existingSignature, block.Timestamp, nil
		}
		return nil, existingTimestamp, pv.newBeyondBlockError(chainID, block.HRSKey())
	}

	if sameBlockErr == nil {
		if existingSignature != nil {
			// signature already exists for this block. return it.
			return existingSignature, existingTimestamp, nil
		}
		// good to sign again
		return nil, time.Time{}, nil
	}

	var stillWaitingForBlockError *StillWaitingForBlockError
	if !errors.As(sameBlockErr, &stillWaitingForBlockError) {
		// we have an error other than still waiting for block. return error.
		return nil, existingTimestamp, fmt.Errorf(
			"same block error, but we are not still waiting for signature: %w",
			sameBlockErr,
		)
	}

	// the cluster is already in progress signing this block
	// wait for cluster to finish before proceeding

	// intended usage of cond lock prior to cond.Wait().
	// cond.Wait() will unlock cond.L while it blocks waiting, then re-lock when unblocking from
	// the cond.Broadcast().
	css.lastSignState.CondLock()
	defer css.lastSignState.CondUnlock()
	for i := 0; i < pv.maxWaitForSameBlockAttempts; i++ {
		// block until sign state is saved. It will notify and unblock when block is next signed.
		css.lastSignState.CondWaitWithTimeout(pv.grpcTimeout)

		// check if HRS exists in cache now
		ssc, ok := css.lastSignState.GetCache(block.HRSKey())
		if !ok {
			pv.logger.Debug(
				"Block does not yet exist in cache while waiting for signature",
				"height", height,
				"round", round,
				"step", step,
			)
			continue
		}

		existingSignature, existingTimestamp, sameBlockErr = pv.compareBlockSignatureAgainstSSC(chainID, block, &ssc)
		if sameBlockErr == nil {
			return existingSignature, existingTimestamp, nil
		}
		if _, ok := sameBlockErr.(*StillWaitingForBlockError); !ok {
			return nil, existingTimestamp, fmt.Errorf(
				"same block error in loop, but we are not still waiting for signature: %w",
				sameBlockErr,
			)
		}

		latest := css.lastSignState

		pv.logger.Debug(
			"Waiting for block to be signed",
			"height", height,
			"round", round,
			"step", step,
			"latest_height", latest.Height,
			"latest_round", latest.Round,
			"latest_step", latest.Step,
		)
	}

	return nil, existingTimestamp, fmt.Errorf(
		"exceeded max attempts waiting for block to be signed. height: %d, round: %d, step: %d",
		height, round, step,
	)
}

// notifyBlockSignError will alert any waiting goroutines that an error
// has occurred during signing and a retry can be attempted.
func (pv *ThresholdValidator) notifyBlockSignError(chainID string, hrs types.HRSKey, signBytes []byte) {
	css := pv.mustLoadChainState(chainID)

	css.lastSignState.Lock() // Call alias lock function.
	css.lastSignState.SetCache(hrs, types.SignStateConsensus{
		Height: hrs.Height,
		Round:  hrs.Round,
		Step:   hrs.Step,
		// empty signature to indicate error
		SignBytes: signBytes,
	})

	css.lastSignState.Unlock()
	css.lastSignState.CondBroadcast()
}

// Stop safely shuts down the ThresholdValidator.
func (pv *ThresholdValidator) Stop() {
	pv.waitForSignStatesToFlushToDisk()
}

// waitForSignStatesToFlushToDisk waits for any sign states to finish writing to disk.
func (pv *ThresholdValidator) waitForSignStatesToFlushToDisk() {
	pv.pendingDiskWG.Wait()

	pv.myCosigner.waitForSignStatesToFlushToDisk()
}

// GetPubKey returns the public key of the validator.
// Implements PrivValidator.
func (pv *ThresholdValidator) GetPubKey(_ context.Context, chainID string) ([]byte, error) {
	pubKey, err := pv.myCosigner.GetPubKey(chainID)
	if err != nil {
		return nil, err
	}
	return pubKey.Bytes(), nil
}

func (pv *ThresholdValidator) newBeyondBlockError(chainID string, hrs types.HRSKey) *metrics.BeyondBlockError {
	css := pv.mustLoadChainState(chainID)

	lss := css.lastSignStateInitiated
	return &metrics.BeyondBlockError{
		Msg: fmt.Sprintf("[%s] Progress already started on block %d.%d.%d, skipping %d.%d.%d",
			chainID,
			lss.Height, lss.Round, lss.Step,
			hrs.Height, hrs.Round, hrs.Step,
		),
	}
}

type StillWaitingForBlockError struct {
	msg string
}

func (e *StillWaitingForBlockError) Error() string { return e.msg }

func newStillWaitingForBlockError(chainID string, hrs types.HRSKey) *StillWaitingForBlockError {
	return &StillWaitingForBlockError{
		msg: fmt.Sprintf("[%s] Still waiting for block %d.%d.%d",
			chainID, hrs.Height, hrs.Round, hrs.Step),
	}
}

func newSameBlockError(chainID string, hrs types.HRSKey) *metrics.SameBlockError {
	return &metrics.SameBlockError{
		Msg: fmt.Sprintf("[%s] Same block: %d.%d.%d",
			chainID, hrs.Height, hrs.Round, hrs.Step),
	}
}

func (pv *ThresholdValidator) LoadSignStateIfNecessary(chainID string) error {
	if _, ok := pv.chainState.Load(chainID); ok {
		return nil
	}

	signState, err := types.LoadOrCreateSignState(pv.config.PrivValStateFile(chainID))
	if err != nil {
		return err
	}

	lastSignStateInitiated := signState.FreshCache()
	lastSignStateInitiated.FilePath = os.DevNull

	pv.chainState.Store(chainID, ChainSignState{
		lastSignState:          signState,
		lastSignStateInitiated: lastSignStateInitiated,

		lastSignStateMutex:          &sync.Mutex{},
		lastSignStateInitiatedMutex: &sync.Mutex{},
	})

	return pv.myCosigner.LoadSignStateIfNecessary(chainID)
}

// getExistingBlockSignature returns the existing block signature and no error if the signature is valid for the block.
// It returns nil signature and nil error if there is no signature and it's okay to sign (fresh or again).
// It returns an error if we have already signed a greater block, or if we are still waiting for in in-progress sign.
func (pv *ThresholdValidator) getExistingBlockSignature(chainID string, block *types.Block) ([]byte, time.Time, error) {
	css := pv.mustLoadChainState(chainID)

	latestBlock, existingSignature := css.lastSignState.GetFromCache(block.HRSKey())
	if existingSignature != nil {
		// signature exists in cache, so compare against that
		return pv.compareBlockSignatureAgainstSSC(chainID, block, existingSignature)
	}

	// signature does not exist in cache, so compare against latest signed block.
	return nil, block.Timestamp, pv.compareBlockSignatureAgainstHRS(chainID, block, latestBlock)
}

// compareBlockSignatureAgainstSSC compares a block's HRS against a cached signature.
//
// If the existing signature is for a greater HRS than the block, we are already beyond
// the requested HRS, so we can error and move on.
//
// If the existing signature is for a lesser HRS than the block, then we can return
// a stillWaitingForBlock error to continue waiting for the HRS to be signed.
//
// If the HRS of the existing signature and the block are the same, we return the existing signature
// if the block sign request is for a proposal or if the bytes to sign are identical.
func (pv *ThresholdValidator) compareBlockSignatureAgainstSSC(
	chainID string,
	block *types.Block,
	existingSignature *types.SignStateConsensus,
) ([]byte, time.Time, error) {
	stamp, signBytes := block.Timestamp, block.SignBytes

	if err := pv.compareBlockSignatureAgainstHRS(chainID, block, existingSignature.HRSKey()); err != nil {
		if _, ok := err.(*metrics.SameBlockError); !ok {
			return nil, stamp, err
		}
	}

	// If a proposal has already been signed for this HRS, or the sign payload is identical, return the existing signature.
	if block.Step == types.StepPropose || bytes.Equal(signBytes, existingSignature.SignBytes) {
		return existingSignature.Signature, block.Timestamp, nil
	}

	// If there is a difference in the existing signature payload other than timestamp, return that error.
	if err := existingSignature.OnlyDifferByTimestamp(signBytes); err != nil {
		return nil, stamp, err
	}

	// only differ by timestamp, okay to sign again
	return nil, stamp, nil
}

// compareBlockSignatureAgainstHRS returns a BeyondBlockError if the hrs is greater than the
// block. It returns a StillWaitingForBlockError if the hrs is less than the block. If returns nil if the hrs is
// equal to the block.
func (pv *ThresholdValidator) compareBlockSignatureAgainstHRS(
	chainID string,
	block *types.Block,
	hrs types.HRSKey,
) error {
	blockHRS := block.HRSKey()

	if hrs.GreaterThan(blockHRS) {
		return pv.newBeyondBlockError(chainID, blockHRS)
	}

	if hrs == blockHRS {
		return newSameBlockError(chainID, blockHRS)
	}

	return newStillWaitingForBlockError(chainID, blockHRS)
}

func (pv *ThresholdValidator) getNoncesFallback(
	ctx context.Context,
) (*CosignerUUIDNonces, []Cosigner, error) {
	nonces := make(map[Cosigner]CosignerNonces)

	metrics.DrainedNonceCache.Inc()
	metrics.TotalDrainedNonceCache.Inc()

	var wg sync.WaitGroup
	wg.Add(pv.threshold)

	var mu sync.Mutex

	u := uuid.New()

	allCosigners := make([]Cosigner, len(pv.peerCosigners)+1)
	allCosigners[0] = pv.myCosigner
	copy(allCosigners[1:], pv.peerCosigners)

	for _, c := range allCosigners {
		go pv.waitForPeerNonces(ctx, u, c, &wg, nonces, &mu)
	}

	// Wait for threshold cosigners to be complete
	// A Cosigner will either respond in time, or be cancelled with timeout
	if waitUntilCompleteOrTimeout(&wg, pv.grpcTimeout) {
		return nil, nil, errors.New("timed out waiting for ephemeral shares")
	}

	var thresholdNonces CosignerNonces
	thresholdCosigners := make([]Cosigner, len(nonces))
	i := 0
	for c, n := range nonces {
		thresholdCosigners[i] = c
		i++

		thresholdNonces = append(thresholdNonces, n...)
	}

	return &CosignerUUIDNonces{
		UUID:   u,
		Nonces: thresholdNonces,
	}, thresholdCosigners, nil
}

func waitUntilCompleteOrTimeout(wg *sync.WaitGroup, timeout time.Duration) bool {
	c := make(chan struct{})
	go func() {
		defer close(c)
		wg.Wait()
	}()
	select {
	case <-c:
		return false // completed normally
	case <-time.After(timeout):
		return true // timed out
	}
}

func (pv *ThresholdValidator) waitForPeerNonces(
	ctx context.Context,
	u uuid.UUID,
	peer Cosigner,
	wg *sync.WaitGroup,
	nonces map[Cosigner]CosignerNonces,
	mu sync.Locker,
) {
	peerStartTime := time.Now()
	peerNonces, err := peer.GetNonces(ctx, []uuid.UUID{u})
	if err != nil {
		metrics.MissedNonces.WithLabelValues(peer.GetAddress()).Inc()
		metrics.TotalMissedNonces.WithLabelValues(peer.GetAddress()).Inc()

		pv.logger.Error("Error getting nonces", "cosigner", peer.GetIndex(), "err", err)
		return
	}

	metrics.MissedNonces.WithLabelValues(peer.GetAddress()).Set(0)
	metrics.TimedCosignerNonceLag.WithLabelValues(peer.GetAddress()).Observe(time.Since(peerStartTime).Seconds())

	// Check so that wg.Done is not called more than (threshold - 1) times which causes hardlock
	mu.Lock()
	if len(nonces) < pv.threshold {
		nonces[peer] = peerNonces[0].Nonces
		defer wg.Done()
	}
	mu.Unlock()
}

func (pv *ThresholdValidator) proxyIfNecessary(
	ctx context.Context,
	chainID string,
	block types.Block,
) (bool, []byte, time.Time, error) {
	height, round, step, stamp := block.Height, block.Round, block.Step, block.Timestamp

	if pv.leader.IsLeader() {
		return false, nil, time.Time{}, nil
	}

	leader := pv.leader.GetLeader()

	// TODO is there a better way than to poll during leader election?
	for i := 0; i < 500 && leader == -1; i++ {
		time.Sleep(10 * time.Millisecond)
		leader = pv.leader.GetLeader()
	}

	if leader == -1 {
		metrics.TotalRaftLeaderElectionTimeout.Inc()
		return true, nil, stamp, fmt.Errorf("timed out waiting for raft leader")
	}

	if leader == pv.myCosigner.GetIndex() {
		return false, nil, time.Time{}, nil
	}

	pv.logger.Debug("I am not the leader. Proxying request to the leader",
		"chain_id", chainID,
		"height", height,
		"round", round,
		"step", step,
	)
	metrics.TotalNotRaftLeader.Inc()

	cosignerLeader := pv.peerCosigners.GetByID(leader)
	if cosignerLeader == nil {
		return true, nil, stamp, fmt.Errorf("failed to find cosigner with id %d", leader)
	}

	signRes, err := cosignerLeader.(*RemoteCosigner).Sign(ctx, CosignerSignBlockRequest{
		ChainID: chainID,
		Block:   &block,
	})
	if err != nil {
		if _, ok := err.(*cometrpcjsontypes.RPCError); ok {
			rpcErrUnwrapped := err.(*cometrpcjsontypes.RPCError).Data
			// Need to return BeyondBlockError after proxy since the error type will be lost over RPC
			if len(rpcErrUnwrapped) > 33 && rpcErrUnwrapped[:33] == "Progress already started on block" {
				return true, nil, stamp, &metrics.BeyondBlockError{Msg: rpcErrUnwrapped}
			}
		}
		return true, nil, stamp, err
	}
	return true, signRes.Signature, stamp, nil
}

func (pv *ThresholdValidator) Sign(ctx context.Context, chainID string, block types.Block) ([]byte, time.Time, error) {
	height, round, step, stamp, signBytes := block.Height, block.Round, block.Step, block.Timestamp, block.SignBytes

	log := pv.logger.With(
		"chain_id", chainID,
		"height", height,
		"round", round,
		"type", types.SignType(step),
	)

	if err := pv.LoadSignStateIfNecessary(chainID); err != nil {
		return nil, stamp, err
	}

	// Only the leader can execute this function. Followers can handle the requests,
	// but they just need to proxy the request to the raft leader
	isProxied, proxySig, proxyStamp, err := pv.proxyIfNecessary(ctx, chainID, block)
	if isProxied {
		return proxySig, proxyStamp, err
	}

	metrics.TotalRaftLeader.Inc()

	log.Debug("I am the leader. Managing the sign process for this block")

	timeStartSignBlock := time.Now()

	hrst := types.HRSTKey{
		Height:    height,
		Round:     round,
		Step:      step,
		Timestamp: stamp.UnixNano(),
	}

	// Keep track of the last block that we began the signing process for. Only allow one attempt per block
	existingSignature, existingTimestamp, err := pv.SaveLastSignedStateInitiated(chainID, &block)
	if err != nil {
		return nil, stamp, fmt.Errorf("error saving last sign state initiated: %w", err)
	}
	if existingSignature != nil {
		log.Debug("Returning existing signature", "signature", fmt.Sprintf("%x", existingSignature))
		return existingSignature, existingTimestamp, nil
	}

	numPeers := len(pv.peerCosigners)
	total := uint8(numPeers + 1)

	peerStartTime := time.Now()

	cosignersOrderedByFastest := pv.cosignerHealth.GetFastest()
	cosignersForThisBlock := make([]Cosigner, pv.threshold)
	cosignersForThisBlock[0] = pv.myCosigner
	copy(cosignersForThisBlock[1:], cosignersOrderedByFastest[:pv.threshold-1])

	nonces, err := pv.nonceCache.GetNonces(cosignersForThisBlock)

	var dontIterateFastestCosigners bool

	if err != nil {
		var fallbackErr error
		nonces, cosignersForThisBlock, fallbackErr = pv.getNoncesFallback(ctx)
		if fallbackErr != nil {
			pv.notifyBlockSignError(chainID, block.HRSKey(), signBytes)
			return nil, stamp, fmt.Errorf("failed to get nonces: %w", errors.Join(err, fallbackErr))
		}
		dontIterateFastestCosigners = true
	} else {
		metrics.DrainedNonceCache.Set(0)
	}

	nextFastestCosignerIndex := pv.threshold - 1
	var nextFastestCosignerIndexMu sync.Mutex
	getNextFastestCosigner := func() Cosigner {
		nextFastestCosignerIndexMu.Lock()
		defer nextFastestCosignerIndexMu.Unlock()
		if nextFastestCosignerIndex >= len(cosignersOrderedByFastest) {
			return nil
		}
		cosigner := cosignersOrderedByFastest[nextFastestCosignerIndex]
		nextFastestCosignerIndex++
		return cosigner
	}

	metrics.TimedSignBlockThresholdLag.Observe(time.Since(timeStartSignBlock).Seconds())

	for _, peer := range pv.peerCosigners {
		metrics.MissedNonces.WithLabelValues(peer.GetAddress()).Set(0)
		metrics.TimedCosignerNonceLag.WithLabelValues(peer.GetAddress()).Observe(time.Since(peerStartTime).Seconds())
	}

	cosignersForThisBlockInt := make([]int, len(cosignersForThisBlock))

	for i, cosigner := range cosignersForThisBlock {
		cosignersForThisBlockInt[i] = cosigner.GetIndex()
	}

	// destination for share signatures
	shareSignatures := make([][]byte, total)

	var eg errgroup.Group
	for _, cosigner := range cosignersForThisBlock {
		cosigner := cosigner
		eg.Go(func() error {
			for cosigner != nil {
				signCtx, cancel := context.WithTimeout(ctx, pv.grpcTimeout)
				defer cancel()

				peerStartTime := time.Now()

				// set peerNonces and sign in single rpc call.
				sigRes, err := cosigner.SetNoncesAndSign(signCtx, CosignerSetNoncesAndSignRequest{
					ChainID:   chainID,
					Nonces:    nonces.For(cosigner.GetIndex()),
					HRST:      hrst,
					SignBytes: signBytes,
				})
				if err != nil {
					log.Error(
						"Cosigner failed to set nonces and sign",
						"cosigner", cosigner.GetIndex(),
						"err", err.Error(),
					)

<<<<<<< HEAD
					if cosigner.GetIndex() == pv.myCosigner.GetIndex() {
=======
					if strings.Contains(err.Error(), errUnexpectedState) {
						pv.nonceCache.ClearNonces(cosigner)
					}

					if cosigner.GetID() == pv.myCosigner.GetID() {
>>>>>>> 8e01923c
						return err
					}

					if c := status.Code(err); c == codes.DeadlineExceeded || c == codes.NotFound || c == codes.Unavailable {
						pv.cosignerHealth.MarkUnhealthy(cosigner)
						pv.nonceCache.ClearNonces(cosigner)
					}

					if dontIterateFastestCosigners {
						cosigner = nil
						continue
					}

					// this will only work if the next cosigner has the nonces we've already decided to use for this block
					// otherwise the sign attempt will fail
					cosigner = getNextFastestCosigner()
					continue
				}

				if cosigner != pv.myCosigner {
					metrics.TimedCosignerSignLag.WithLabelValues(cosigner.GetAddress()).Observe(time.Since(peerStartTime).Seconds())
				}
				shareSignatures[cosigner.GetIndex()-1] = sigRes.Signature

				return nil
			}
			return fmt.Errorf("no cosigners available to sign")
		})
	}

	if err := eg.Wait(); err != nil {
		pv.notifyBlockSignError(chainID, block.HRSKey(), signBytes)
		return nil, stamp, fmt.Errorf("error from cosigner(s): %s", err)
	}

	metrics.TimedSignBlockCosignerLag.Observe(time.Since(timeStartSignBlock).Seconds())

	// collect all valid responses into array of partial signatures
	shareSigs := make([]types.PartialSignature, 0, pv.threshold)
	for idx, shareSig := range shareSignatures {
		if len(shareSig) == 0 {
			continue
		}

		sig := make([]byte, len(shareSig))
		copy(sig, shareSig)

		// we are ok to use the share signatures - complete boolean
		// prevents future concurrent access
		shareSigs = append(shareSigs, types.PartialSignature{
			Index:     idx + 1,
			Signature: sig,
		})
	}

	if len(shareSigs) < pv.threshold {
		metrics.TotalInsufficientCosigners.Inc()
		pv.notifyBlockSignError(chainID, block.HRSKey(), signBytes)
		return nil, stamp, errors.New("not enough co-signers")
	}

	// assemble into final signature
	signature, err := pv.myCosigner.CombineSignatures(chainID, shareSigs)
	if err != nil {
		pv.notifyBlockSignError(chainID, block.HRSKey(), signBytes)
		return nil, stamp, fmt.Errorf("error combining signatures: %w", err)
	}

	// verify the combined signature before saving to watermark
	if !pv.myCosigner.VerifySignature(chainID, signBytes, signature) {
		metrics.TotalInvalidSignature.Inc()

		pv.notifyBlockSignError(chainID, block.HRSKey(), signBytes)
		return nil, stamp, errors.New("combined signature is not valid")
	}

	newLss := types.ChainSignStateConsensus{
		ChainID: chainID,
		SignStateConsensus: types.SignStateConsensus{
			Height:    height,
			Round:     round,
			Step:      step,
			Signature: signature,
			SignBytes: signBytes,
		},
	}

	css := pv.mustLoadChainState(chainID)

	// Err will be present if newLss is not above high watermark
	css.lastSignStateMutex.Lock()
	err = css.lastSignState.Save(newLss.SignStateConsensus, &pv.pendingDiskWG)
	css.lastSignStateMutex.Unlock()
	if err != nil {
		if _, isSameHRSError := err.(*types.SameHRSError); !isSameHRSError {

			pv.notifyBlockSignError(chainID, block.HRSKey(), signBytes)
			return nil, stamp, fmt.Errorf("error saving last sign state: %w", err)
		}
	}

	// Emit last signed state to cluster
	err = pv.leader.ShareSigned(newLss)
	if err != nil {
		// this is not required for double sign protection, so we don't need to return an error here.
		// this is only an additional mechanism that will catch double signs earlier in the sign process.
		log.Error("Error emitting LSS", err.Error())
	}

	timeSignBlock := time.Since(timeStartSignBlock)
	timeSignBlockSec := timeSignBlock.Seconds()
	metrics.TimedSignBlockLag.Observe(timeSignBlockSec)

	log.Info(
		"Signed",
		"duration_ms", float64(timeSignBlock.Microseconds())/1000,
	)

	return signature, stamp, nil
}<|MERGE_RESOLUTION|>--- conflicted
+++ resolved
@@ -686,15 +686,11 @@
 						"err", err.Error(),
 					)
 
-<<<<<<< HEAD
-					if cosigner.GetIndex() == pv.myCosigner.GetIndex() {
-=======
 					if strings.Contains(err.Error(), errUnexpectedState) {
 						pv.nonceCache.ClearNonces(cosigner)
 					}
 
-					if cosigner.GetID() == pv.myCosigner.GetID() {
->>>>>>> 8e01923c
+					if cosigner.GetIndex() == pv.myCosigner.GetIndex() {
 						return err
 					}
 
