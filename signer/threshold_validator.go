package signer

import (
	"bytes"
	"errors"
	"fmt"
	"sync"
	"time"

	"github.com/hashicorp/raft"
	"github.com/strangelove-ventures/horcrux/signer/proto"
	"github.com/tendermint/tendermint/crypto"
	"github.com/tendermint/tendermint/libs/log"
	tmproto "github.com/tendermint/tendermint/proto/tendermint/types"
	tmrpcjsontypes "github.com/tendermint/tendermint/rpc/jsonrpc/types"
	tm "github.com/tendermint/tendermint/types"
	tsed25519 "gitlab.com/unit410/threshold-ed25519/pkg"
)

type ThresholdValidator struct {
	config *RuntimeConfig

	threshold int

	pubKey crypto.PubKey

	chainState map[string]ChainSignState

	// our own cosigner
	cosigner Cosigner

	// peer cosigners
	peers []Cosigner

	raftStore *RaftStore

	logger log.Logger

	pendingDiskWG sync.WaitGroup
}

type ChainSignState struct {
	// stores the last sign state for a block we have fully signed
	// Cached to respond to SignVote requests if we already have a signature
	lastSignState      *SignState
	lastSignStateMutex *sync.Mutex

	// stores the last sign state that we've started progress on
	lastSignStateInitiated      *SignState
	lastSignStateInitiatedMutex *sync.Mutex
}

// NewThresholdValidator creates and returns a new ThresholdValidator
func NewThresholdValidator(
	logger log.Logger,
	config *RuntimeConfig,
	pubKey crypto.PubKey,
	threshold int,
	cosigner Cosigner,
	peers []Cosigner,
	raftStore *RaftStore,
) *ThresholdValidator {
	return &ThresholdValidator{
		logger:     logger,
		config:     config,
		pubKey:     pubKey,
		threshold:  threshold,
		cosigner:   cosigner,
		peers:      peers,
		raftStore:  raftStore,
		chainState: make(map[string]ChainSignState),
	}
}

<<<<<<< HEAD
=======
// SaveLastSignedState updates the high watermark height/round/step (HRS) for a completed
// sign process if it is greater than the current high watermark. A mutex is used to avoid concurrent
// state updates. The disk write is scheduled in a separate goroutine which will perform an atomic write.
// pendingDiskWG is used upon termination in pendingDiskWG to ensure all writes have completed.
>>>>>>> f6df4efe
func (pv *ThresholdValidator) SaveLastSignedState(chainID string, signState SignStateConsensus) error {
	pv.chainState[chainID].lastSignStateMutex.Lock()
	defer pv.chainState[chainID].lastSignStateMutex.Unlock()
	return pv.chainState[chainID].lastSignState.Save(signState, &pv.pendingDiskWG)
}

<<<<<<< HEAD
=======
// SaveLastSignedStateInitiated updates the high watermark height/round/step (HRS) for an initiated
// sign process if it is greater than the current high watermark. A mutex is used to avoid concurrent
// state updates. The disk write is scheduled in a separate goroutine which will perform an atomic write.
// pendingDiskWG is used upon termination in pendingDiskWG to ensure all writes have completed.
>>>>>>> f6df4efe
func (pv *ThresholdValidator) SaveLastSignedStateInitiated(chainID string, signState SignStateConsensus) error {
	pv.chainState[chainID].lastSignStateInitiatedMutex.Lock()
	defer pv.chainState[chainID].lastSignStateInitiatedMutex.Unlock()
	return pv.chainState[chainID].lastSignStateInitiated.Save(signState, &pv.pendingDiskWG)
}

// Stop safely shuts down the ThresholdValidator.
func (pv *ThresholdValidator) Stop() {
	pv.waitForSignStatesToFlushToDisk()
}

// waitForSignStatesToFlushToDisk waits for any sign states to finish writing to disk.
func (pv *ThresholdValidator) waitForSignStatesToFlushToDisk() {
	pv.pendingDiskWG.Wait()

	switch cosigner := pv.cosigner.(type) {
	case *LocalCosigner:
		cosigner.waitForSignStatesToFlushToDisk()
	default:
	}
}

// GetPubKey returns the public key of the validator.
// Implements PrivValidator.
func (pv *ThresholdValidator) GetPubKey() (crypto.PubKey, error) {
	return pv.pubKey, nil
}

// SignVote signs a canonical representation of the vote, along with the
// chainID. Implements PrivValidator.
func (pv *ThresholdValidator) SignVote(chainID string, vote *tmproto.Vote) error {
	block := &Block{
		Height:    vote.Height,
		Round:     int64(vote.Round),
		Step:      VoteToStep(vote),
		Timestamp: vote.Timestamp,
		SignBytes: tm.VoteSignBytes(chainID, vote),
	}
	sig, stamp, err := pv.SignBlock(chainID, block)

	vote.Signature = sig
	vote.Timestamp = stamp

	return err
}

// SignProposal signs a canonical representation of the proposal, along with
// the chainID. Implements PrivValidator.
func (pv *ThresholdValidator) SignProposal(chainID string, proposal *tmproto.Proposal) error {
	block := &Block{
		Height:    proposal.Height,
		Round:     int64(proposal.Round),
		Step:      ProposalToStep(proposal),
		Timestamp: proposal.Timestamp,
		SignBytes: tm.ProposalSignBytes(chainID, proposal),
	}
	sig, stamp, err := pv.SignBlock(chainID, block)

	proposal.Signature = sig
	proposal.Timestamp = stamp

	return err
}

type Block struct {
	Height    int64
	Round     int64
	Step      int8
	SignBytes []byte
	Timestamp time.Time
}

func (block Block) toProto() *proto.Block {
	return &proto.Block{
		Height:    block.Height,
		Round:     block.Round,
		Step:      int32(block.Step),
		SignBytes: block.SignBytes,
		Timestamp: block.Timestamp.UnixNano(),
	}
}

type BeyondBlockError struct {
	msg string
}

func (e *BeyondBlockError) Error() string { return e.msg }

func (pv *ThresholdValidator) newBeyondBlockError(chainID string, hrs HRSKey) *BeyondBlockError {
	lss := pv.chainState[chainID].lastSignStateInitiated
	return &BeyondBlockError{
		msg: fmt.Sprintf("[%s] Progress already started on block %d.%d.%d, skipping %d.%d.%d",
			chainID,
			lss.Height, lss.Round, lss.Step,
			hrs.Height, hrs.Round, hrs.Step,
		),
	}
}

type StillWaitingForBlockError struct {
	msg string
}

func (e *StillWaitingForBlockError) Error() string { return e.msg }

func newStillWaitingForBlockError(chainID string, hrs HRSKey) *StillWaitingForBlockError {
	return &StillWaitingForBlockError{
		msg: fmt.Sprintf("[%s] Still waiting for block %d.%d.%d",
			chainID, hrs.Height, hrs.Round, hrs.Step),
	}
}

func (pv *ThresholdValidator) waitForPeerEphemeralShares(
	chainID string,
	peer Cosigner,
	hrst HRSTKey,
	wg *sync.WaitGroup,
	encryptedEphemeralSharesThresholdMap *map[Cosigner][]CosignerEphemeralSecretPart,
	thresholdPeersMutex *sync.Mutex,
) {
	peerStartTime := time.Now()
	ephemeralSecretParts, err := peer.GetEphemeralSecretParts(chainID, hrst)
	if err != nil {

		// Significant missing shares may lead to signature failure
		missedEphemeralShares.WithLabelValues(peer.GetAddress()).Add(float64(1))
		totalMissedEphemeralShares.WithLabelValues(peer.GetAddress()).Inc()
		pv.logger.Error("Error getting secret parts", "peer", peer.GetID(), "err", err)
		return
	}
	// Significant missing shares may lead to signature failure
	missedEphemeralShares.WithLabelValues(peer.GetAddress()).Set(0)
	timedCosignerEphemeralShareLag.WithLabelValues(peer.GetAddress()).Observe(time.Since(peerStartTime).Seconds())

	// Check so that getEphemeralWaitGroup.Done is not called more than (threshold - 1) times which causes hardlock
	thresholdPeersMutex.Lock()
	if len(*encryptedEphemeralSharesThresholdMap) < pv.threshold-1 {
		(*encryptedEphemeralSharesThresholdMap)[peer] = ephemeralSecretParts.EncryptedSecrets
		defer wg.Done()
	}
	thresholdPeersMutex.Unlock()
}

func (pv *ThresholdValidator) waitForPeerSetEphemeralSharesAndSign(
	chainID string,
	ourID int,
	peer Cosigner,
	hrst HRSTKey,
	encryptedEphemeralSharesThresholdMap *map[Cosigner][]CosignerEphemeralSecretPart,
	signBytes []byte,
	shareSignatures *[][]byte,
	shareSignaturesMutex *sync.Mutex,
	ephemeralPublic *[]byte,
	wg *sync.WaitGroup,
) {
	peerStartTime := time.Now()
	defer wg.Done()
	peerEphemeralSecretParts := make([]CosignerEphemeralSecretPart, 0, pv.threshold-1)
	for _, EncryptedSecrets := range *encryptedEphemeralSharesThresholdMap {
		for _, ephemeralSecretPart := range EncryptedSecrets {
			// if share is intended for peer, check to make sure source peer is included in threshold
			if ephemeralSecretPart.DestinationID == peer.GetID() {
				for thresholdPeer := range *encryptedEphemeralSharesThresholdMap {
					if thresholdPeer.GetID() == ephemeralSecretPart.SourceID {
						// source peer is included in threshold signature, include in sharing
						peerEphemeralSecretParts = append(peerEphemeralSecretParts, ephemeralSecretPart)
						break
					}
				}
				break
			}
		}
	}

	pv.logger.Debug(
		"Number of ephemeral parts for peer",
		"peer", peer.GetID(),
		"count", len(peerEphemeralSecretParts),
		"chain_id", chainID,
		"height", hrst.Height,
		"round", hrst.Round,
		"step", hrst.Step,
	)

	peerID := peer.GetID()
	sigRes, err := peer.SetEphemeralSecretPartsAndSign(CosignerSetEphemeralSecretPartsAndSignRequest{
		ChainID:          chainID,
		EncryptedSecrets: peerEphemeralSecretParts,
		HRST:             hrst,
		SignBytes:        signBytes,
	})

	if err != nil {
		pv.logger.Error("Sign error", err.Error())
		return
	}

	timedCosignerSignLag.WithLabelValues(peer.GetAddress()).Observe(time.Since(peerStartTime).Seconds())
	pv.logger.Debug(
		"Received signature from peer",
		"peer", peerID,
		"chain_id", chainID,
		"height", hrst.Height,
		"round", hrst.Round,
		"step", hrst.Step,
	)

	shareSignaturesMutex.Lock()
	defer shareSignaturesMutex.Unlock()

	peerIdx := peerID - 1
	(*shareSignatures)[peerIdx] = make([]byte, len(sigRes.Signature))
	copy((*shareSignatures)[peerIdx], sigRes.Signature)
	if peerID == ourID {
		*ephemeralPublic = sigRes.EphemeralPublic
	}
}

func waitUntilCompleteOrTimeout(wg *sync.WaitGroup, timeout time.Duration) bool {
	c := make(chan struct{})
	go func() {
		defer close(c)
		wg.Wait()
	}()
	select {
	case <-c:
		return false // completed normally
	case <-time.After(timeout):
		return true // timed out
	}
}

func (pv *ThresholdValidator) LoadSignStateIfNecessary(chainID string) error {
	if _, ok := pv.chainState[chainID]; ok {
		return nil
	}

	signState, err := LoadOrCreateSignState(pv.config.PrivValStateFile(chainID))
	if err != nil {
		return err
	}

	pv.chainState[chainID] = ChainSignState{
		lastSignState:          signState,
		lastSignStateInitiated: signState.FreshCache(),

		lastSignStateMutex:          &sync.Mutex{},
		lastSignStateInitiatedMutex: &sync.Mutex{},
	}

	switch cosigner := pv.cosigner.(type) {
	case *LocalCosigner:
		return cosigner.LoadSignStateIfNecessary(chainID)
	default:
		return fmt.Errorf("unknown cosigner type: %T", cosigner)
	}
}

func (pv *ThresholdValidator) getExistingBlockSignature(chainID string, block *Block) ([]byte, time.Time, error) {
	height, round, step, stamp, signBytes := block.Height, block.Round, block.Step, block.Timestamp, block.SignBytes
	hrs := HRSKey{
		height,
		round,
		step,
	}
	latestBlock, existingSignature := pv.chainState[chainID].lastSignState.GetFromCache(
		hrs,
		pv.chainState[chainID].lastSignStateMutex,
	)
	if existingSignature != nil {
		// If a proposal has already been signed for this HRS, return that
		if block.Step == stepPropose || bytes.Equal(signBytes, existingSignature.SignBytes) {
			return existingSignature.Signature, block.Timestamp, nil
		}
		if err := existingSignature.OnlyDifferByTimestamp(signBytes); err != nil {
			return nil, stamp, err
		}

		// only differ by timestamp, okay to sign again
		return nil, stamp, nil
	} else if latestBlock.Height > height ||
		(latestBlock.Height == height && latestBlock.Round > round) ||
		(latestBlock.Height == height && latestBlock.Round == round && latestBlock.Step > step) {
		return nil, stamp, pv.newBeyondBlockError(chainID, hrs)
	}
	return nil, stamp, newStillWaitingForBlockError(chainID, hrs)
}

func (pv *ThresholdValidator) SignBlock(chainID string, block *Block) ([]byte, time.Time, error) {
	height, round, step, stamp, signBytes := block.Height, block.Round, block.Step, block.Timestamp, block.SignBytes

	if err := pv.LoadSignStateIfNecessary(chainID); err != nil {
		return nil, stamp, err
	}

	timeStartSignBlock := time.Now()

	// Only the leader can execute this function. Followers can handle the requests,
	// but they just need to proxy the request to the raft leader
	if pv.raftStore.raft == nil {
		return nil, stamp, errors.New("raft not yet initialized")
	}
	if pv.raftStore.raft.State() != raft.Leader {
		pv.logger.Debug("I am not the raft leader. Proxying request to the leader",
			"chain_id", chainID,
			"height", height,
			"round", round,
			"step", step,
		)
		totalNotRaftLeader.Inc()
		signRes, err := pv.raftStore.LeaderSignBlock(CosignerSignBlockRequest{
			ChainID: chainID,
			Block:   block,
		})
		if err != nil {
			if _, ok := err.(*tmrpcjsontypes.RPCError); ok {
				rpcErrUnwrapped := err.(*tmrpcjsontypes.RPCError).Data
				// Need to return BeyondBlockError after proxy since the error type will be lost over RPC
				if len(rpcErrUnwrapped) > 33 && rpcErrUnwrapped[:33] == "Progress already started on block" {
					return nil, stamp, &BeyondBlockError{msg: rpcErrUnwrapped}
				}
			}
			return nil, stamp, err
		}
		return signRes.Signature, stamp, nil
	}

	totalRaftLeader.Inc()
	pv.logger.Debug(
		"I am the raft leader. Managing the sign process for this block",
		"chain_id", chainID,
		"height", height,
		"round", round,
		"step", step,
	)

	hrst := HRSTKey{
		Height:    height,
		Round:     round,
		Step:      step,
		Timestamp: stamp.UnixNano(),
	}

	// Keep track of the last block that we began the signing process for. Only allow one attempt per block
	if err := pv.SaveLastSignedStateInitiated(chainID, NewSignStateConsensus(height, round, step)); err != nil {
		switch err.(type) {
		case *SameHRSError:
			// Wait for last sign state signature to be the same block
			signAgain := false
			for i := 0; i < 100; i++ {
				existingSignature, existingTimestamp, sameBlockErr := pv.getExistingBlockSignature(chainID, block)
				if sameBlockErr == nil {
					if existingSignature == nil {
						signAgain = true
						break
					}
					return existingSignature, existingTimestamp, nil
				}
				switch sameBlockErr.(type) {
				case *StillWaitingForBlockError:
					time.Sleep(10 * time.Millisecond)
					continue
				default:
					return nil, existingTimestamp, sameBlockErr
				}

			}
			if !signAgain {
				return nil, stamp, errors.New("timed out waiting for block signature from cluster")
			}
		default:
			existingSignature, existingTimestamp, sameBlockErr := pv.getExistingBlockSignature(chainID, block)
			if sameBlockErr == nil {
				return existingSignature, stamp, nil
			}
			hrs := HRSKey{
				Height: height,
				Round:  round,
				Step:   step,
			}
			return nil, existingTimestamp, pv.newBeyondBlockError(chainID, hrs)
		}
	}

	numPeers := len(pv.peers)
	total := uint8(numPeers + 1)
	getEphemeralWaitGroup := sync.WaitGroup{}

	// Only wait until we have threshold sigs
	getEphemeralWaitGroup.Add(pv.threshold - 1)
	// Used to track how close we are to threshold

	ourID := pv.cosigner.GetID()

	encryptedEphemeralSharesThresholdMap := make(map[Cosigner][]CosignerEphemeralSecretPart)
	thresholdPeersMutex := sync.Mutex{}

	for _, peer := range pv.peers {
		go pv.waitForPeerEphemeralShares(chainID, peer, hrst, &getEphemeralWaitGroup,
			&encryptedEphemeralSharesThresholdMap, &thresholdPeersMutex)
	}

	ourEphemeralSecretParts, err := pv.cosigner.GetEphemeralSecretParts(chainID, hrst)
	if err != nil {
		// Our ephemeral secret parts are required, cannot proceed
		return nil, stamp, err
	}

	// Wait for threshold cosigners to be complete
	// A Cosigner will either respond in time, or be cancelled with timeout
	if waitUntilCompleteOrTimeout(&getEphemeralWaitGroup, 4*time.Second) {
		return nil, stamp, errors.New("timed out waiting for ephemeral shares")
	}

	thresholdPeersMutex.Lock()
	encryptedEphemeralSharesThresholdMap[pv.cosigner] = ourEphemeralSecretParts.EncryptedSecrets
	thresholdPeersMutex.Unlock()

	timedSignBlockThresholdLag.Observe(time.Since(timeStartSignBlock).Seconds())
	pv.logger.Debug(
		"Have threshold peers",
		"chain_id", chainID,
		"height", hrst.Height,
		"round", hrst.Round,
		"step", hrst.Step,
	)

	setEphemeralAndSignWaitGroup := sync.WaitGroup{}

	// Only wait until we have threshold sigs
	setEphemeralAndSignWaitGroup.Add(pv.threshold)

	// destination for share signatures
	shareSignatures := make([][]byte, total)

	// share sigs is updated by goroutines
	shareSignaturesMutex := sync.Mutex{}

	var ephemeralPublic []byte

	for peer := range encryptedEphemeralSharesThresholdMap {
		// set peerEphemeralSecretParts and sign in single rpc call.
		go pv.waitForPeerSetEphemeralSharesAndSign(chainID, ourID, peer, hrst, &encryptedEphemeralSharesThresholdMap,
			signBytes, &shareSignatures, &shareSignaturesMutex, &ephemeralPublic, &setEphemeralAndSignWaitGroup)
	}

	// Wait for threshold cosigners to be complete
	// A Cosigner will either respond in time, or be cancelled with timeout
	if waitUntilCompleteOrTimeout(&setEphemeralAndSignWaitGroup, 4*time.Second) {
		return nil, stamp, errors.New("timed out waiting for peers to sign")
	}

	timedSignBlockCosignerLag.Observe(time.Since(timeStartSignBlock).Seconds())
	pv.logger.Debug(
		"Done waiting for cosigners, assembling signatures",
		"chain_id", chainID,
		"height", hrst.Height,
		"round", hrst.Round,
		"step", hrst.Step,
	)

	// collect all valid responses into array of ids and signatures for the threshold lib
	sigIds := make([]int, 0)
	shareSigs := make([][]byte, 0)
	for idx, shareSig := range shareSignatures {
		if len(shareSig) == 0 {
			continue
		}
		sigIds = append(sigIds, idx+1)

		// we are ok to use the share signatures - complete boolean
		// prevents future concurrent access
		shareSigs = append(shareSigs, shareSig)
	}

	if len(sigIds) < pv.threshold {
		totalInsufficientCosigners.Inc()
		return nil, stamp, errors.New("not enough co-signers")
	}

	// assemble into final signature
	combinedSig := tsed25519.CombineShares(total, sigIds, shareSigs)

	signature := ephemeralPublic
	signature = append(signature, combinedSig...)

	// verify the combined signature before saving to watermark
	if !pv.pubKey.VerifySignature(signBytes, signature) {
		totalInvalidSignature.Inc()
		return nil, stamp, errors.New("combined signature is not valid")
	}

	newLss := ChainSignStateConsensus{
		ChainID: chainID,
		SignStateConsensus: SignStateConsensus{
			Height:    height,
			Round:     round,
			Step:      step,
			Signature: signature,
			SignBytes: signBytes,
		},
	}
	// Err will be present if newLss is not above high watermark
	pv.chainState[chainID].lastSignStateMutex.Lock()
	err = pv.chainState[chainID].lastSignState.Save(newLss.SignStateConsensus, &pv.pendingDiskWG)
	pv.chainState[chainID].lastSignStateMutex.Unlock()
	if err != nil {
		if _, isSameHRSError := err.(*SameHRSError); !isSameHRSError {
			return nil, stamp, err
		}
	}

	// Emit last signed state to cluster
	err = pv.raftStore.Emit(raftEventLSS, newLss)
	if err != nil {
		pv.logger.Error("Error emitting LSS", err.Error())
	}

	timeSignBlock := time.Since(timeStartSignBlock).Seconds()
	timedSignBlockLag.Observe(timeSignBlock)

	return signature, stamp, nil
}<|MERGE_RESOLUTION|>--- conflicted
+++ resolved
@@ -72,26 +72,20 @@
 	}
 }
 
-<<<<<<< HEAD
-=======
 // SaveLastSignedState updates the high watermark height/round/step (HRS) for a completed
 // sign process if it is greater than the current high watermark. A mutex is used to avoid concurrent
 // state updates. The disk write is scheduled in a separate goroutine which will perform an atomic write.
 // pendingDiskWG is used upon termination in pendingDiskWG to ensure all writes have completed.
->>>>>>> f6df4efe
 func (pv *ThresholdValidator) SaveLastSignedState(chainID string, signState SignStateConsensus) error {
 	pv.chainState[chainID].lastSignStateMutex.Lock()
 	defer pv.chainState[chainID].lastSignStateMutex.Unlock()
 	return pv.chainState[chainID].lastSignState.Save(signState, &pv.pendingDiskWG)
 }
 
-<<<<<<< HEAD
-=======
 // SaveLastSignedStateInitiated updates the high watermark height/round/step (HRS) for an initiated
 // sign process if it is greater than the current high watermark. A mutex is used to avoid concurrent
 // state updates. The disk write is scheduled in a separate goroutine which will perform an atomic write.
 // pendingDiskWG is used upon termination in pendingDiskWG to ensure all writes have completed.
->>>>>>> f6df4efe
 func (pv *ThresholdValidator) SaveLastSignedStateInitiated(chainID string, signState SignStateConsensus) error {
 	pv.chainState[chainID].lastSignStateInitiatedMutex.Lock()
 	defer pv.chainState[chainID].lastSignStateInitiatedMutex.Unlock()
