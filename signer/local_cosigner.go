package signer

import (
	"bytes"
	"crypto"
	"crypto/rand"
	"crypto/rsa"
	"crypto/sha256"
	"errors"
	"fmt"
	"sync"
	"time"

	tmcryptoed25519 "github.com/tendermint/tendermint/crypto/ed25519"
	tmjson "github.com/tendermint/tendermint/libs/json"
	"gitlab.com/unit410/edwards25519"
	tsed25519 "gitlab.com/unit410/threshold-ed25519/pkg"
)

type LastSignStateWrapper struct {
	// Signing is thread safe - lastSignStateMutex is used for putting locks so only one goroutine can r/w to the function
	lastSignStateMutex sync.Mutex

	// lastSignState stores the last sign state for a share we have fully signed
	// incremented whenever we are asked to sign a share
	LastSignState *SignState
}

type ChainState struct {
	// Signing is thread safe - lastSignStateMutex is used for putting locks so only one goroutine can r/w to the function
	lastSignStateMutex *sync.Mutex

	// lastSignState stores the last sign state for a share we have fully signed
	// incremented whenever we are asked to sign a share
	LastSignState *SignState

	// Height, Round, Step -> metadata
	hrsMeta map[HRSTKey]HrsMetadata
}

// return true if we are less than the other key
func (hrst *HRSTKey) Less(other HRSTKey) bool {
	if hrst.Height < other.Height {
		return true
	}

	if hrst.Height > other.Height {
		return false
	}

	// height is equal, check round

	if hrst.Round < other.Round {
		return true
	}

	if hrst.Round > other.Round {
		return false
	}

	// round is equal, check step

	if hrst.Step < other.Step {
		return true
	}

	// HRS is greater or equal
	return false
}

type CosignerPeer struct {
	ID        int
	PublicKey rsa.PublicKey
}

type CosignerGetEphemeralSecretPartRequest struct {
	ChainID   string
	ID        int
	Height    int64
	Round     int64
	Step      int8
	Timestamp time.Time
}

<<<<<<< HEAD
type LocalCosignerConfig struct {
}

=======
>>>>>>> a1d6bb89
// LocalCosigner responds to sign requests using their share key
// The cosigner maintains a watermark to avoid double-signing
//
// LocalCosigner signing is thread saafe
type LocalCosigner struct {
	config *RuntimeConfig

	pubKeyBytes []byte
	key         CosignerKey
	rsaKey      rsa.PrivateKey
	total       uint8
	threshold   uint8

	chainState map[string]ChainState

	peers map[int]CosignerPeer

	address string
}

func (cosigner *LocalCosigner) SaveLastSignedState(chainID string, signState SignStateConsensus) error {
	return cosigner.chainState[chainID].LastSignState.Save(
		signState,
		cosigner.chainState[chainID].lastSignStateMutex,
		true,
	)
}

func NewLocalCosigner(
	config *RuntimeConfig,
	cosignerKey CosignerKey,
<<<<<<< HEAD
=======
	signState *SignState,
>>>>>>> a1d6bb89
	rsaKey rsa.PrivateKey,
	peers []CosignerPeer,
	address string,
	total uint8,
	threshold uint8,
) *LocalCosigner {
	cosigner := &LocalCosigner{
<<<<<<< HEAD
		config:     config,
		key:        cosignerKey,
		chainState: make(map[string]ChainState),
		rsaKey:     rsaKey,
		peers:      make(map[int]CosignerPeer),
		total:      total,
		threshold:  threshold,
		address:    address,
=======
		config:        config,
		key:           cosignerKey,
		lastSignState: signState,
		rsaKey:        rsaKey,
		hrsMeta:       make(map[HRSTKey]HrsMetadata),
		peers:         make(map[int]CosignerPeer),
		total:         total,
		threshold:     threshold,
		address:       address,
>>>>>>> a1d6bb89
	}

	for _, peer := range peers {
		cosigner.peers[peer.ID] = peer
	}

	// cache the public key bytes for signing operations
	cosigner.pubKeyBytes = cosigner.key.PubKey.(tmcryptoed25519.PubKey)[:]

	return cosigner
}

// GetID returns the id of the cosigner
// Implements Cosigner interface
func (cosigner *LocalCosigner) GetID() int {
	return cosigner.key.ID
}

// GetAddress returns the RPC URL of the cosigner
// Implements Cosigner interface
func (cosigner *LocalCosigner) GetAddress() string {
	return cosigner.address
}

// Sign the sign request using the cosigner's share
// Return the signed bytes or an error
// Implements Cosigner interface
func (cosigner *LocalCosigner) sign(req CosignerSignRequest) (CosignerSignResponse, error) {
	chainID := req.ChainID
	// This function has multiple exit points.  Only start time can be guaranteed
	metricsTimeKeeper.SetPreviousLocalSignStart(time.Now())

	cosigner.chainState[chainID].lastSignStateMutex.Lock()
	defer cosigner.chainState[chainID].lastSignStateMutex.Unlock()

	res := CosignerSignResponse{}
	lss := cosigner.chainState[chainID].LastSignState

	hrst, err := UnpackHRST(req.SignBytes)
	if err != nil {
		return res, err
	}

	sameHRS, err := lss.CheckHRS(hrst)
	if err != nil {
		return res, err
	}

	// If the HRS is the same the sign bytes may still differ by timestamp
	// It is ok to re-sign a different timestamp if that is the only difference in the sign bytes
	if sameHRS {
		if bytes.Equal(req.SignBytes, lss.SignBytes) {
			res.EphemeralPublic = lss.EphemeralPublic
			res.Signature = lss.Signature
			return res, nil
		} else if err := lss.OnlyDifferByTimestamp(req.SignBytes); err != nil {
			return res, err
		}

		// same HRS, and only differ by timestamp - ok to sign again
	}

	meta, ok := cosigner.chainState[chainID].hrsMeta[hrst]
	if !ok {
		return res, errors.New("no metadata at HRS")
	}

	shareParts := make([]tsed25519.Scalar, 0)
	publicKeys := make([]tsed25519.Element, 0)

	// calculate secret and public keys
	for _, peer := range meta.Peers {
		if len(peer.Share) == 0 {
			continue
		}
		shareParts = append(shareParts, peer.Share)
		publicKeys = append(publicKeys, peer.EphemeralSecretPublicKey)
	}

	ephemeralShare := tsed25519.AddScalars(shareParts)
	ephemeralPublic := tsed25519.AddElements(publicKeys)

	// check bounds for ephemeral share to avoid passing out of bounds valids to SignWithShare
	{
		if len(ephemeralShare) != 32 {
			return res, errors.New("ephemeral share is out of bounds")
		}

		var scalarBytes [32]byte
		copy(scalarBytes[:], ephemeralShare)
		if !edwards25519.ScMinimal(&scalarBytes) {
			return res, errors.New("ephemeral share is out of bounds")
		}
	}

	sig := tsed25519.SignWithShare(
		req.SignBytes, cosigner.key.ShareKey, ephemeralShare, cosigner.pubKeyBytes, ephemeralPublic)

	cosigner.chainState[chainID].LastSignState.EphemeralPublic = ephemeralPublic
	err = cosigner.chainState[chainID].LastSignState.Save(SignStateConsensus{
		Height:    hrst.Height,
		Round:     hrst.Round,
		Step:      hrst.Step,
		Signature: sig,
		SignBytes: req.SignBytes,
	}, nil, true)

	if err != nil {
		if _, isSameHRSError := err.(*SameHRSError); !isSameHRSError {
			return res, err
		}
	}

	for existingKey := range cosigner.chainState[chainID].hrsMeta {
		// delete any HRS lower than our signed level
		// we will not be providing parts for any lower HRS
		if existingKey.Less(hrst) {
			delete(cosigner.chainState[chainID].hrsMeta, existingKey)
		}
	}

	res.EphemeralPublic = ephemeralPublic
	res.Signature = sig

	// Note - Function may return before this line so elapsed time for Finish may be multiple block times
	metricsTimeKeeper.SetPreviousLocalSignFinish(time.Now())

	return res, nil
}

func (cosigner *LocalCosigner) dealShares(req CosignerGetEphemeralSecretPartRequest) (HrsMetadata, error) {
	chainID := req.ChainID

	hrsKey := HRSTKey{
		Height:    req.Height,
		Round:     req.Round,
		Step:      req.Step,
		Timestamp: req.Timestamp.UnixNano(),
	}

	meta, ok := cosigner.chainState[chainID].hrsMeta[hrsKey]

	if ok {
		return meta, nil
	}

	secret := make([]byte, 32)
	if _, err := rand.Read(secret); err != nil {
		return HrsMetadata{}, err
	}

	meta = HrsMetadata{
		Secret: secret,
		Peers:  make([]PeerMetadata, cosigner.total),
	}

	// split this secret with shamirs
	// !! dealt shares need to be saved because dealing produces different shares each time!
	meta.DealtShares = tsed25519.DealShares(meta.Secret, cosigner.threshold, cosigner.total)

	cosigner.chainState[chainID].hrsMeta[hrsKey] = meta

	return meta, nil

}

func (cosigner *LocalCosigner) LoadSignStateIfNecessary(chainID string) error {
	if _, ok := cosigner.chainState[chainID]; ok {
		return nil
	}

	shareSignState, err := LoadOrCreateSignState(cosigner.config.ShareStateFile(chainID))
	if err != nil {
		return err
	}

	cosigner.chainState[chainID] = ChainState{
		LastSignState:      shareSignState,
		lastSignStateMutex: &sync.Mutex{},
		hrsMeta:            make(map[HRSTKey]HrsMetadata),
	}

	return nil
}

func (cosigner *LocalCosigner) GetEphemeralSecretParts(
	chainID string,
	hrst HRSTKey,
) (*CosignerEphemeralSecretPartsResponse, error) {
	metricsTimeKeeper.SetPreviousLocalEphemeralShare(time.Now())

	if err := cosigner.LoadSignStateIfNecessary(chainID); err != nil {
		return nil, err
	}

	res := &CosignerEphemeralSecretPartsResponse{
		EncryptedSecrets: make([]CosignerEphemeralSecretPart, 0, len(cosigner.peers)-1),
	}

	for _, peer := range cosigner.peers {
		if peer.ID == cosigner.GetID() {
			continue
		}
		secretPart, err := cosigner.getEphemeralSecretPart(CosignerGetEphemeralSecretPartRequest{
			ChainID:   chainID,
			ID:        peer.ID,
			Height:    hrst.Height,
			Round:     hrst.Round,
			Step:      hrst.Step,
			Timestamp: time.Unix(0, hrst.Timestamp),
		})

		if err != nil {
			return nil, err
		}

		res.EncryptedSecrets = append(res.EncryptedSecrets, secretPart)
	}
	return res, nil
}

// Get the ephemeral secret part for an ephemeral share
// The ephemeral secret part is encrypted for the receiver
func (cosigner *LocalCosigner) getEphemeralSecretPart(
	req CosignerGetEphemeralSecretPartRequest,
) (CosignerEphemeralSecretPart, error) {
	chainID := req.ChainID
	res := CosignerEphemeralSecretPart{}

	// protects the meta map
	cosigner.chainState[chainID].lastSignStateMutex.Lock()
	defer cosigner.chainState[chainID].lastSignStateMutex.Unlock()

	hrst := HRSTKey{
		Height:    req.Height,
		Round:     req.Round,
		Step:      req.Step,
		Timestamp: req.Timestamp.UnixNano(),
	}

	meta, ok := cosigner.chainState[chainID].hrsMeta[hrst]
	// generate metadata placeholder
	if !ok {
		newMeta, err := cosigner.dealShares(CosignerGetEphemeralSecretPartRequest{
			ChainID:   chainID,
			Height:    req.Height,
			Round:     req.Round,
			Step:      req.Step,
			Timestamp: req.Timestamp,
		})

		if err != nil {
			return res, err
		}

		meta = newMeta
		cosigner.chainState[chainID].hrsMeta[hrst] = meta
	}

	ourEphPublicKey := tsed25519.ScalarMultiplyBase(meta.Secret)

	// set our values
	meta.Peers[cosigner.key.ID-1].Share = meta.DealtShares[cosigner.key.ID-1]
	meta.Peers[cosigner.key.ID-1].EphemeralSecretPublicKey = ourEphPublicKey

	// grab the peer info for the ID being requested
	peer, ok := cosigner.peers[req.ID]
	if !ok {
		return res, errors.New("unknown peer ID")
	}

	sharePart := meta.DealtShares[req.ID-1]

	// use RSA public to encrypt user's share part
	encrypted, err := rsa.EncryptOAEP(sha256.New(), rand.Reader, &peer.PublicKey, sharePart, nil)
	if err != nil {
		return res, err
	}

	res.SourceID = cosigner.key.ID
	res.SourceEphemeralSecretPublicKey = ourEphPublicKey
	res.EncryptedSharePart = encrypted

	// sign the response payload with our private key
	// cosigners can verify the signature to confirm sender validity
	{
		jsonBytes, err := tmjson.Marshal(res)

		if err != nil {
			return res, err
		}

		digest := sha256.Sum256(jsonBytes)
		signature, err := rsa.SignPSS(rand.Reader, &cosigner.rsaKey, crypto.SHA256, digest[:], nil)
		if err != nil {
			return res, err
		}

		res.SourceSig = signature
	}

	res.DestinationID = req.ID

	return res, nil
}

// Store an ephemeral secret share part provided by another cosigner
func (cosigner *LocalCosigner) setEphemeralSecretPart(req CosignerSetEphemeralSecretPartRequest) error {
	chainID := req.ChainID

	// Verify the source signature
	if req.SourceSig == nil {
		return errors.New("SourceSig field is required")
	}

	digestMsg := CosignerEphemeralSecretPart{}
	digestMsg.SourceID = req.SourceID
	digestMsg.SourceEphemeralSecretPublicKey = req.SourceEphemeralSecretPublicKey
	digestMsg.EncryptedSharePart = req.EncryptedSharePart

	digestBytes, err := tmjson.Marshal(digestMsg)
	if err != nil {
		return err
	}

	digest := sha256.Sum256(digestBytes)
	peer, ok := cosigner.peers[req.SourceID]

	if !ok {
		return fmt.Errorf("unknown cosigner: %d", req.SourceID)
	}

	peerPub := peer.PublicKey
	err = rsa.VerifyPSS(&peerPub, crypto.SHA256, digest[:], req.SourceSig, nil)
	if err != nil {
		return err
	}

	// protects the meta map
	cosigner.chainState[chainID].lastSignStateMutex.Lock()
	defer cosigner.chainState[chainID].lastSignStateMutex.Unlock()

	hrst := HRSTKey{
		Height:    req.Height,
		Round:     req.Round,
		Step:      req.Step,
		Timestamp: req.Timestamp.UnixNano(),
	}

	meta, ok := cosigner.chainState[chainID].hrsMeta[hrst]
	// generate metadata placeholder
	if !ok {
		newMeta, err := cosigner.dealShares(CosignerGetEphemeralSecretPartRequest{
			ChainID: chainID,
			Height:  req.Height,
			Round:   req.Round,
			Step:    req.Step,
		})

		if err != nil {
			return err
		}

		meta = newMeta
		cosigner.chainState[chainID].hrsMeta[hrst] = meta
	}

	// decrypt share
	sharePart, err := rsa.DecryptOAEP(sha256.New(), rand.Reader, &cosigner.rsaKey, req.EncryptedSharePart, nil)
	if err != nil {
		return err
	}

	// set slot
	meta.Peers[req.SourceID-1].Share = sharePart
	meta.Peers[req.SourceID-1].EphemeralSecretPublicKey = req.SourceEphemeralSecretPublicKey
	return nil
}

func (cosigner *LocalCosigner) SetEphemeralSecretPartsAndSign(
	req CosignerSetEphemeralSecretPartsAndSignRequest) (*CosignerSignResponse, error) {
	chainID := req.ChainID

	if err := cosigner.LoadSignStateIfNecessary(chainID); err != nil {
		return nil, err
	}

	for _, secretPart := range req.EncryptedSecrets {
		err := cosigner.setEphemeralSecretPart(CosignerSetEphemeralSecretPartRequest{
			ChainID:                        chainID,
			SourceID:                       secretPart.SourceID,
			SourceEphemeralSecretPublicKey: secretPart.SourceEphemeralSecretPublicKey,
			EncryptedSharePart:             secretPart.EncryptedSharePart,
			SourceSig:                      secretPart.SourceSig,
			Height:                         req.HRST.Height,
			Round:                          req.HRST.Round,
			Step:                           req.HRST.Step,
			Timestamp:                      time.Unix(0, req.HRST.Timestamp),
		})
		if err != nil {
			return nil, err
		}
	}

	res, err := cosigner.sign(CosignerSignRequest{
		ChainID:   chainID,
		SignBytes: req.SignBytes,
	})
	return &res, err
}<|MERGE_RESOLUTION|>--- conflicted
+++ resolved
@@ -82,12 +82,6 @@
 	Timestamp time.Time
 }
 
-<<<<<<< HEAD
-type LocalCosignerConfig struct {
-}
-
-=======
->>>>>>> a1d6bb89
 // LocalCosigner responds to sign requests using their share key
 // The cosigner maintains a watermark to avoid double-signing
 //
@@ -119,10 +113,6 @@
 func NewLocalCosigner(
 	config *RuntimeConfig,
 	cosignerKey CosignerKey,
-<<<<<<< HEAD
-=======
-	signState *SignState,
->>>>>>> a1d6bb89
 	rsaKey rsa.PrivateKey,
 	peers []CosignerPeer,
 	address string,
@@ -130,26 +120,14 @@
 	threshold uint8,
 ) *LocalCosigner {
 	cosigner := &LocalCosigner{
-<<<<<<< HEAD
 		config:     config,
 		key:        cosignerKey,
+		rsaKey:     rsaKey,
 		chainState: make(map[string]ChainState),
-		rsaKey:     rsaKey,
 		peers:      make(map[int]CosignerPeer),
 		total:      total,
 		threshold:  threshold,
 		address:    address,
-=======
-		config:        config,
-		key:           cosignerKey,
-		lastSignState: signState,
-		rsaKey:        rsaKey,
-		hrsMeta:       make(map[HRSTKey]HrsMetadata),
-		peers:         make(map[int]CosignerPeer),
-		total:         total,
-		threshold:     threshold,
-		address:       address,
->>>>>>> a1d6bb89
 	}
 
 	for _, peer := range peers {
