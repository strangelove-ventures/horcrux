--- conflicted
+++ resolved
@@ -7,10 +7,6 @@
 	"sync"
 
 	tmCryptoEd25519 "github.com/tendermint/tendermint/crypto/ed25519"
-<<<<<<< HEAD
-	tsed25519 "gitlab.com/polychainlabs/threshold-ed25519/pkg"
-=======
->>>>>>> c767a2e9
 )
 
 type CosignerPeer struct {
@@ -51,54 +47,17 @@
 // The cosigner maintains a watermark to avoid double-signing
 // TODO: Clarify what you mean with cosinger here.
 // LocalCosigner signing is thread safe
-<<<<<<< HEAD
-type LocalCosigner struct {
-	/*
-		//key         CosignerKey		- moved to threshold
-		//rsaKey      rsa.PrivateKey	- moved to threshold
-		//threshold uint8 				- moved to threshold
-
-		// stores the last sign state for a share we have fully signed
-		// incremented whenever we are asked to sign a share
-		//lastSignState *SignState 		- moved to threshold
-
-		// signing is thread safe 		- moved to threshold
-		//lastSignStateMutex sync.Mutex - moved to threshold
-=======
 // Local Cosigner "embedd" the threshold signer.
 type LocalCosigner struct {
 	/*
 		// key         CosignerKey		- moved to threshold
 		// rsaKey      rsa.PrivateKey	- moved to threshold
 		// threshold uint8 				- moved to threshold
->>>>>>> c767a2e9
 
 		// Height, Round, Step -> metadata 	- moved to threshold
 		//hrsMeta map[HRSTKey]HrsMetadata 	- moved to threshold
 
 	*/
-<<<<<<< HEAD
-	pubKeyBytes []byte
-	total       uint8
-	address     string
-	//peers       map[int]CosignerPeer
-	localsigner *LocalSoftSignThresholdEd25519Signature
-}
-
-func (cosigner *LocalCosigner) SaveLastSignedState(signState SignStateConsensus) error {
-	return cosigner.localsigner.LastSignState.Save(signState, &cosigner.localsigner.LastSignStateMutex)
-}
-
-func NewLocalCosigner(cfg LocalCosignerConfig) *LocalCosigner {
-	localsigner := LocalSoftSignThresholdEd25519Signature{
-		Key:           cfg.CosignerKey,
-		LastSignState: cfg.SignState,
-		RsaKey:        cfg.RsaKey,
-		HrsMeta:       make(map[HRSTKey]HrsMetadata),
-		Peers:         make(map[int]CosignerPeer),
-		Total:         cfg.Total,
-		Threshold:     cfg.Threshold,
-=======
 	LastSignStateStruct *LastSignStateStruct
 	pubKeyBytes         []byte
 	total               uint8
@@ -122,24 +81,10 @@
 	LastSignStateStruct := LastSignStateStruct{
 		LastSignStateMutex: sync.Mutex{},
 		LastSignState:      cfg.SignState,
->>>>>>> c767a2e9
 	}
 	cosigner := &LocalCosigner{
 		//key:         cfg.CosignerKey,
 		//pubKeyBytes: []byte{},
-<<<<<<< HEAD
-		total:       cfg.Total,
-		address:     cfg.Address,
-		localsigner: &localsigner,
-	}
-
-	//TODO: Delete this print statements:
-	//fmt.Println("\n", "LocalCosigner")
-	//fmt.Printf("%+v\n", cosigner)
-
-	//fmt.Println("\n", "Local Signer")
-	//fmt.Printf("%+v\n", cosigner.localsigner)
-=======
 		LastSignStateStruct: &LastSignStateStruct,
 		total:               cfg.Total,
 		address:             cfg.Address,
@@ -152,7 +97,6 @@
 
 	// fmt.Println("\n", "Local Signer")
 	// fmt.Printf("%+v\n", cosigner.localsigner)
->>>>>>> c767a2e9
 
 	for _, peer := range cfg.Peers {
 		cosigner.localsigner.Peers[peer.ID] = peer
@@ -204,11 +148,7 @@
 			Round:     hrst.Round,
 			Step:      hrst.Step,
 			Timestamp: time.Unix(0, hrst.Timestamp),
-<<<<<<< HEAD
-		})
-=======
 		}, cosigner.LastSignStateStruct)
->>>>>>> c767a2e9
 
 		if err != nil {
 			return nil, err
@@ -233,21 +173,13 @@
 			Round:                          req.HRST.Round,
 			Step:                           req.HRST.Step,
 			Timestamp:                      time.Unix(0, req.HRST.Timestamp),
-<<<<<<< HEAD
-		})
-=======
 		}, cosigner.LastSignStateStruct)
->>>>>>> c767a2e9
 		if err != nil {
 			return nil, err
 		}
 	}
 
-<<<<<<< HEAD
-	res, err := cosigner.localsigner.Sign(CosignerSignRequest{req.SignBytes})
-=======
 	res, err := cosigner.localsigner.Sign(CosignerSignRequest{req.SignBytes}, cosigner.LastSignStateStruct)
->>>>>>> c767a2e9
 	return &res, err
 }
 
