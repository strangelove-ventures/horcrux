--- conflicted
+++ resolved
@@ -11,7 +11,6 @@
 	tmNet "github.com/tendermint/tendermint/libs/net"
 	tmService "github.com/tendermint/tendermint/libs/service"
 	tmP2pConn "github.com/tendermint/tendermint/p2p/conn"
-	"github.com/tendermint/tendermint/privval"
 	tmProtoCrypto "github.com/tendermint/tendermint/proto/tendermint/crypto"
 	tmProtoPrivval "github.com/tendermint/tendermint/proto/tendermint/privval"
 	tmProto "github.com/tendermint/tendermint/proto/tendermint/types"
@@ -22,8 +21,6 @@
 // signature requests using its privVal.
 type ReconnRemoteSigner struct {
 	tmService.BaseService
-
-	config *RuntimeConfig
 
 	address string
 	privKey tmCryptoEd2219.PrivKey
@@ -38,14 +35,12 @@
 //
 // If the connection is broken, the ReconnRemoteSigner will attempt to reconnect.
 func NewReconnRemoteSigner(
-	config *RuntimeConfig,
 	address string,
 	logger tmLog.Logger,
 	privVal tm.PrivValidator,
 	dialer net.Dialer,
 ) *ReconnRemoteSigner {
 	rs := &ReconnRemoteSigner{
-		config:  config,
 		address: address,
 		privVal: privVal,
 		dialer:  dialer,
@@ -148,12 +143,8 @@
 		Vote:  tmProto.Vote{},
 		Error: nil,
 	}}
-<<<<<<< HEAD
 
 	if err := rs.privVal.SignVote(chainID, vote); err != nil {
-=======
-	if err := rs.privVal.SignVote(rs.config.Config.ChainID, vote); err != nil {
->>>>>>> a1d6bb89
 		switch typedErr := err.(type) {
 		case *BeyondBlockError:
 			rs.Logger.Debug(
@@ -247,12 +238,8 @@
 			Proposal: tmProto.Proposal{},
 			Error:    nil,
 		}}
-<<<<<<< HEAD
 
 	if err := rs.privVal.SignProposal(chainID, proposal); err != nil {
-=======
-	if err := rs.privVal.SignProposal(rs.config.Config.ChainID, proposal); err != nil {
->>>>>>> a1d6bb89
 		switch typedErr := err.(type) {
 		case *BeyondBlockError:
 			rs.Logger.Debug(
@@ -308,17 +295,6 @@
 		Error:  nil,
 	}}
 
-	if pvGuard, ok := rs.privVal.(*PvGuard); ok {
-		if filePv, ok := pvGuard.PrivValidator.(*privval.FilePV); ok {
-			if filePv.LastSignState.Height == 0 {
-				pvGuard.PrivValidator = privval.LoadFilePVEmptyState(
-					rs.config.KeyFilePath(false),
-					rs.config.PrivValStateFile(chainID),
-				)
-			}
-		}
-	}
-
 	pubKey, err := rs.privVal.GetPubKey()
 	if err != nil {
 		rs.Logger.Error(
@@ -359,7 +335,7 @@
 	}
 }
 
-func StartRemoteSigners(config *RuntimeConfig, services []tmService.Service, logger tmLog.Logger,
+func StartRemoteSigners(services []tmService.Service, logger tmLog.Logger,
 	privVal tm.PrivValidator, nodes []string) ([]tmService.Service, error) {
 	var err error
 	go StartMetrics()
@@ -368,7 +344,7 @@
 		// A long timeout such as 30 seconds would cause the sentry to fail in loops
 		// Use a short timeout and dial often to connect within 3 second window
 		dialer := net.Dialer{Timeout: 2 * time.Second}
-		s := NewReconnRemoteSigner(config, node, logger, privVal, dialer)
+		s := NewReconnRemoteSigner(node, logger, privVal, dialer)
 
 		err = s.Start()
 		if err != nil {
